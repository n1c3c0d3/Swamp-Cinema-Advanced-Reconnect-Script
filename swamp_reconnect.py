--- conflicted
+++ resolved
@@ -752,13 +752,8 @@
                 crash_attempts += 1
                 launch_gmod()
                 if crash_attempts >= 3:
-<<<<<<< HEAD
-                    log_message("⚠️ [INFO] 3 consecutive failed launches detected. Validating game files and applying gmodpatchtool before retrying...")
-                    validate_and_restart_gmod(apply_patch=True)
-=======
                     log_message("⚠️ [INFO] 3 consecutive failed launches detected. Validating game files before retrying...")
                     validate_and_restart_gmod(apply_patch=False)
->>>>>>> 51b2bc6a
                     crash_attempts = 0
             else:
                 log_state_change("connection", False, "🔴 [INFO] GMod is running but NOT connected.")
